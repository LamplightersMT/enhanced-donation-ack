--- conflicted
+++ resolved
@@ -26,15 +26,7 @@
 
 ## Known Limitations
 
-<<<<<<< HEAD
 1. EDA can only send emails from the Default No-Reply Address for your organization
-=======
-- Add resend feature
-- Enhance output from flows to show which Opportunities succeeded/errored
-- Enhanced email delivery error checking ✅ **IMPLEMENTED**
-- Check whether an opportunity has already been acknowledged ✅ **IMPLEMENTED**
-- Support partial email failures by collecting and examining individual Messaging.SendEmailResult objects for granular error handling
->>>>>>> 1ffe104f
 
 ## Upcoming
 
@@ -42,6 +34,10 @@
 
 - Select org-wide email address to use
 - Add resend feature
+- Enhance output from flows to show which Opportunities succeeded/errored
+
+## Future Roadmap
+
 - Add option to edit email before sending
 - Add option to select different email templates?
 - Improvements to Lightning Web Components
